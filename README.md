![GitHub release (latest by date including pre-releases)](https://img.shields.io/github/v/release/nfa-vfxim/tk-houdini?include_prereleases)
# tk-houdini

<<<<<<< HEAD
>Dutch

Dit is een fork van de originele [tk-houdini](https://github.com/shotgunsoftware/tk-houdini) engine. Deze engine integreert Shotgun in Houdini.
=======
## Documentation
This repository is a part of the ShotGrid Pipeline Toolkit.

- For more information about this app and for release notes, *see the wiki section*.
- For general information and documentation, click here: https://support.shotgunsoftware.com/entries/95441257
- For information about ShotGrid in general, click here: http://www.shotgunsoftware.com/toolkit
>>>>>>> ed5c55ea

>English

This is a fork of the original [tk-houdini](https://github.com/shotgunsoftware/tk-houdini) engine. This engine integrates Shotgun with Houdini.<|MERGE_RESOLUTION|>--- conflicted
+++ resolved
@@ -1,18 +1,9 @@
 ![GitHub release (latest by date including pre-releases)](https://img.shields.io/github/v/release/nfa-vfxim/tk-houdini?include_prereleases)
 # tk-houdini
 
-<<<<<<< HEAD
 >Dutch
 
 Dit is een fork van de originele [tk-houdini](https://github.com/shotgunsoftware/tk-houdini) engine. Deze engine integreert Shotgun in Houdini.
-=======
-## Documentation
-This repository is a part of the ShotGrid Pipeline Toolkit.
-
-- For more information about this app and for release notes, *see the wiki section*.
-- For general information and documentation, click here: https://support.shotgunsoftware.com/entries/95441257
-- For information about ShotGrid in general, click here: http://www.shotgunsoftware.com/toolkit
->>>>>>> ed5c55ea
 
 >English
 
